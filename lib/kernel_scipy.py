--- conflicted
+++ resolved
@@ -10,7 +10,6 @@
 class SciPYKernel:
 
 	def __init__(self, network_file):
-<<<<<<< HEAD
         """ 
             Input:
 
@@ -21,17 +20,6 @@
 
                 Kernel object.                 
         """
-=======
-		""" 
-			Input:
-				kernel_file - a tab-delimited matrix file with both a header
-				and first-row labels, in the same order. 
-
-
-			This class has some redundancy between the Kernel class. It may be restructured to 
-			follow some inheritance strategy in the future. 
-		"""
->>>>>>> 9ec2c8f4
 
 		self.labels = {}
         # The number of rows and columns for each kernel
@@ -82,23 +70,15 @@
 				# -1 for laplacian: i.e. the negative of the adjacency matrix 
 				data.insert(len(data), -1)
 
-<<<<<<< HEAD
-		# graph laplacian: convert to sparse CSC format, required for matrix exponentiation
-=======
 		# Build the graph laplacian: the CSC matrix provides a sparse matrix format
 		# that can be exponentiated efficiently
->>>>>>> 9ec2c8f4
 		L = coo_matrix((data,(row, col)), shape=(num_nodes,num_nodes)).tocsc()
 		time_T = -0.1
 		self.laplacian = L
 		self.index2node = index2node
-<<<<<<< HEAD
-		# exponentiate
-=======
 		# this is the matrix exponentiation calculation. 
 		# Uses the Pade approximiation for accurate approximation. Computationally expensive.
 		# O(n^2), n= # of features, in memory as well. 
->>>>>>> 9ec2c8f4
 		self.kernel = expm(time_T*L)
 		self.labels = node_order
 	
